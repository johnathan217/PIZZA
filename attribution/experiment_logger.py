import os
import pickle
import time
<<<<<<< HEAD
from typing import Optional
from IPython.display import HTML
import pandas as pd
from IPython.core.getipython import get_ipython

from .token_perturbation import PerturbationStrategy
import matplotlib.pyplot as plt
import matplotlib.colors as mcolors
=======
from typing import Any, Literal, Optional

import pandas as pd
from IPython.core.getipython import get_ipython

from .token_perturbation import PerturbationStrategy, PerturbedLLMInput, combine_unit

>>>>>>> 96cfb231

class ExperimentLogger:
    def __init__(self, experiment_id=0):
        self.experiment_id = experiment_id
        self.df_experiments = pd.DataFrame(
            columns=[
                "exp_id",
                "original_input",
                "original_output",
                "perturbation_strategy",
                "unit_definition",
                "duration",
                "num_llm_calls",
            ]
        )
        self.df_input_token_attribution = pd.DataFrame(
            columns=[
                "exp_id",
                "attribution_strategy",
                "input_token_pos",
                "input_token",
                "attr_score",
            ]
        )
        self.df_token_attribution_matrix = pd.DataFrame(
            columns=[
                "exp_id",
                "attribution_strategy",
                "input_token_pos",
                "output_token_pos",
                "output_token",
                "attr_score",
                "depth",
                "perturbed_input",
                "perturbed_output",
            ]
        )
        self.df_perturbations = pd.DataFrame(
            columns=[
                "exp_id",
                "perturbation_pos",
                "perturbation_token",
                "perturbation_strategy",
                "original_input",
                "original_output",
                "perturbed_input",
                "perturbed_output",
            ]
        )

    def start_experiment(
        self,
        original_input: str,
        original_output: str,
        perturbation_strategy: PerturbationStrategy,
        unit_definition: Literal["token", "word"],
    ):
        self.experiment_id += 1
        self.experiment_start_time = time.time()
        self.df_experiments.loc[len(self.df_experiments)] = {
            "exp_id": self.experiment_id,
            "original_input": original_input,
            "original_output": original_output,
            "perturbation_strategy": str(perturbation_strategy),
            "unit_definition": unit_definition,
            "duration": None,
            "num_llm_calls": None,
        }

    def stop_experiment(self, num_llm_calls: Optional[int] = None):
        self.df_experiments.loc[len(self.df_experiments) - 1, "duration"] = (
            time.time() - self.experiment_start_time
        )
        self.df_experiments.loc[len(self.df_experiments) - 1, "num_llm_calls"] = num_llm_calls

    def log_attributions(
        self,
        perturbation: PerturbedLLMInput,
        attribution_scores: dict[str, Any],
        strategy: str,
        output: str,
        depth: int = 0,
    ):
        for unit_token, token_id in zip(perturbation.masked_units, perturbation.perturb_unit_ids):
            self.log_input_token_attribution(
                strategy,
                token_id,
                combine_unit(unit_token),
                float(attribution_scores["sentence_attribution"]),
            )

            for j, (output_token, attr_score) in enumerate(
                attribution_scores["token_attribution"].items()
            ):
                self.log_token_attribution_matrix(
                    strategy,
                    token_id,
                    j,
                    output_token,
                    attr_score,
                    perturbation.perturbed_string,
                    output,
                    depth,
                )

    def log_input_token_attribution(
        self,
        attribution_strategy: str,
        token_pos: int,
        token: str,
        attr_score: float,
    ):
        self.df_input_token_attribution.loc[len(self.df_input_token_attribution)] = {
            "exp_id": self.experiment_id,
            "attribution_strategy": attribution_strategy,
            "input_token_pos": token_pos,
            "input_token": token,
            "attr_score": attr_score,
        }

    def log_token_attribution_matrix(
        self,
        attribution_strategy: str,
        input_token_pos: int,
        output_token_pos: int,
        output_token: str,
        attr_score: float,
        perturbed_input: str,
        perturbed_output: str,
        depth: int = 0,
    ):
        self.df_token_attribution_matrix.loc[len(self.df_token_attribution_matrix)] = {
            "exp_id": self.experiment_id,
            "attribution_strategy": attribution_strategy,
            "input_token_pos": input_token_pos,
            "output_token_pos": output_token_pos,
            "output_token": output_token,
            "attr_score": attr_score,
            "depth": depth,
            "perturbed_input": perturbed_input,
            "perturbed_output": perturbed_output,
        }

    def log_perturbation(
        self,
        perturbation_pos: int,
        perturbation_token: str,
        perturbation_strategy: str,
        original_input: str,
        original_output: str,
        perturbed_input: str,
        perturbed_output: str,
    ):
        self.df_perturbations.loc[len(self.df_perturbations)] = {
            "exp_id": self.experiment_id,
            "perturbation_pos": perturbation_pos,
            "perturbation_token": perturbation_token,
            "perturbation_strategy": perturbation_strategy,
            "original_input": original_input,
            "original_output": original_output,
            "perturbed_input": perturbed_input,
            "perturbed_output": perturbed_output,
        }

    def clean_tokens(self, tokens):
        return [token.replace("Ġ", " ") for token in tokens]


    def score_to_color(self, score, vmin=-1, vmax=1):
        norm = mcolors.Normalize(vmin=vmin, vmax=vmax)
        cmap = plt.cm.coolwarm
        rgba_color = cmap(norm(score))
        color_hex = mcolors.to_hex(rgba_color)
        return color_hex

<<<<<<< HEAD
    def print_text_total_attribution(self, exp_id: Optional[int] = None):

        if exp_id == -1:
            exp_id = self.df_experiments["exp_id"].max()

        token_attrs_df = self.df_input_token_attribution.groupby(
            ["exp_id", "attribution_strategy"]) if exp_id is None else self.df_input_token_attribution[self.df_input_token_attribution["exp_id"] == exp_id].groupby(
            ["exp_id", "attribution_strategy"])

        for (exp_id, attr_strat), exp_data in token_attrs_df:
            tokens = self.clean_tokens(exp_data["input_token"].tolist())
            attr_scores = exp_data["attr_score"].tolist()

            token_dict = {f"token_{i+1}": t for i, t in enumerate(tokens)}
            score_dict = {f"token_{i+1}": score for i, score in enumerate(attr_scores)}

            output = self.df_experiments.loc[
                self.df_experiments["exp_id"] == exp_id, "original_output"
            ].values[0]

            df = pd.DataFrame([token_dict, score_dict], index=["token", "attr_score"])

            # Generating HTML
            html_str = '<div style="font-family: monospace;">'
            for col in df.columns:
                token = df[col]["token"]
                score = df[col]["attr_score"]
                color = self.score_to_color(score)
                html_str += f'<span style="text-decoration: underline; text-decoration-color: {color}; text-decoration-thickness: 4px;">{token}</span>'


            html_str += f' -> <b>{output}</b>'     
            html_str += '</div>'

            # Display
            
            if get_ipython() and "IPKernelApp" in get_ipython().config:
                from IPython.display import display
                display(HTML(html_str))
            else:
                print(df)


    def print_text_attribution_matrix(self, exp_id: int = -1):

        if exp_id == -1:
            exp_id = self.df_experiments["exp_id"].max()

        matrix = self.get_attribution_matrix(exp_id)

        input_tokens = [' '.join(x.split(' ')[:-1]) for x in matrix.index]
        token_dict = {f"token_{i+1}": t for i, t in enumerate(input_tokens)}

        for oi, output_token in enumerate(matrix.columns):
            prev_output_str = ''.join([' '.join(ot.split(' ')[:-1]) for ot in matrix.columns[:oi]])
            following_output_str = ''.join([' '.join(ot.split(' ')[:-1]) for ot in matrix.columns[oi+1:]])
            attr_scores = matrix[output_token].tolist()
            score_dict = {f"token_{i+1}": score for i, score in enumerate(attr_scores)}

            df = pd.DataFrame([token_dict, score_dict], index=["token", "attr_score"])
            
            # Generating HTML
            html_str = '<div style="font-family: monospace;">'
            for col in df.columns:
                token = df[col]["token"]
                score = df[col]["attr_score"]
                color = self.score_to_color(score)
                html_str += f'<span style="text-decoration: underline; text-decoration-color: {color}; text-decoration-thickness: 4px;">{token}</span>'

            clean_output_token = ' '.join(output_token.split(' ')[:-1])
            html_str += f' -> {prev_output_str}<b>{clean_output_token}</b>{following_output_str}'     
            html_str += '</div>'

            # Display
            
            if get_ipython() and "IPKernelApp" in get_ipython().config:
                from IPython.display import display
                display(HTML(html_str))
            else:
                print(df)


    def print_total_attribution(self, exp_id: Optional[int] = None):
        totals = []
        if exp_id == -1:
            exp_id = self.df_experiments["exp_id"].max()

        token_attrs_df = self.df_input_token_attribution.groupby(
            ["exp_id", "attribution_strategy"]) if exp_id is None else self.df_input_token_attribution[self.df_input_token_attribution["exp_id"] == exp_id].groupby(
            ["exp_id", "attribution_strategy"])

        for (exp_id, attr_strat), exp_data in token_attrs_df:
=======
    def print_sentence_attribution(self, score_agg: Literal["sum", "last"] = "sum"):
        sentences = []

        for (exp_id, attr_strat), exp_data in self.df_input_token_attribution.groupby(
            ["exp_id", "attribution_strategy"]
        ):
            if exp_data["input_token_pos"].duplicated().any():
                exp_data = self._aggregate_attr_score_df(exp_data, score_agg)

>>>>>>> 96cfb231
            tokens = self.clean_tokens(exp_data["input_token"].tolist())
            attr_scores = exp_data["attr_score"].tolist()

            token_attrs = [f"{token}\n{score:.2f}" for token, score in zip(tokens, attr_scores)]

            perturbation_strategy = self.df_experiments.loc[
                self.df_experiments["exp_id"] == exp_id, "perturbation_strategy"
            ].values[0]
            unit_definition = self.df_experiments.loc[
                self.df_experiments["exp_id"] == exp_id, "unit_definition"
            ].values[0]

            total_data = {
                "exp_id": exp_id,
                "attribution_strategy": attr_strat,
                "perturbation_strategy": perturbation_strategy,
                "unit_definition": unit_definition,
            }
            total_data.update(
                {f"token_{i+1}": token_attr for i, token_attr in enumerate(token_attrs)}
            )
            totals.append(total_data)

        df_totals = pd.DataFrame(totals)
        self.pretty_print(df_totals)

    def print_attribution_matrix(
        self,
        exp_id: int = -1,
        attribution_strategy: Optional[str] = None,
        show_debug_cols: bool = False,
    ):
        if exp_id == -1:
            exp_id = self.df_experiments["exp_id"].max()
        matrix = self.get_attribution_matrix(exp_id, attribution_strategy, show_debug_cols)

        if get_ipython() and "IPKernelApp" in get_ipython().config:
            from IPython.display import display
            display(matrix.style.background_gradient(cmap="coolwarm", vmin=-1, vmax=1))
        else:
            print(matrix)

    def get_attribution_matrix(
        self,
        exp_id: int = -1,
        attribution_strategy: Optional[str] = None,
        show_debug_cols: bool = False,
        score_agg: Literal["sum", "last"] = "sum",
    ):
        if exp_id == -1:
            exp_id = self.df_experiments["exp_id"].max()

        if attribution_strategy is None:
<<<<<<< HEAD
            strategies = self.df_token_attribution_matrix[(self.df_token_attribution_matrix["exp_id"] == exp_id)]["attribution_strategy"].unique()
        else:
            strategies = [attribution_strategy]

        matrices = []
        for attribution_strategy in strategies:
                
            # Filter the data for the specific experiment and attribution strategy
=======
            unique_strategies = self.df_token_attribution_matrix["attribution_strategy"].unique()
            for strategy in unique_strategies:
                self.print_attribution_matrix(
                    exp_id,
                    attribution_strategy=strategy,
                    show_debug_cols=show_debug_cols,
                    score_agg=score_agg,
                )
        else:
            # Filter the experiment and token data for the specific experiment and attribution strategy
>>>>>>> 96cfb231
            exp_data = self.df_token_attribution_matrix[
                (self.df_token_attribution_matrix["exp_id"] == exp_id)
                & (self.df_token_attribution_matrix["attribution_strategy"] == attribution_strategy)
            ]
<<<<<<< HEAD
=======

            token_data = self.df_input_token_attribution[
                (self.df_input_token_attribution["exp_id"] == exp_id)
                & (self.df_input_token_attribution["attribution_strategy"] == attribution_strategy)
            ]

            is_hierarchical = exp_data["depth"].any()
            if is_hierarchical:
                exp_data = self._aggregate_attr_score_df(exp_data, score_agg)
                token_data = self._aggregate_attr_score_df(token_data, score_agg)

            perturbation_strategy = self.df_experiments.loc[
                self.df_experiments["exp_id"] == exp_id, "perturbation_strategy"
            ].values[0]
>>>>>>> 96cfb231

            # Create the pivot table for the matrix
            matrix = exp_data.pivot(
                index="input_token_pos", columns="output_token_pos", values="attr_score"
            )

            # Retrieve and clean tokens
            input_tokens = self.clean_tokens(token_data["input_token"].tolist())

            output_tokens = self.clean_tokens(
                exp_data.loc[exp_data["input_token_pos"] == 0, "output_token"].tolist()
            )

            # Append positions to tokens for uniqueness
            input_tokens_with_pos = [f"{token} ({i})" for i, token in enumerate(input_tokens)]
            output_tokens_with_pos = [f"{token} ({i})" for i, token in enumerate(output_tokens)]

            # Retrieve the output tokens for the columns
            output_tokens = exp_data["output_token"].unique().tolist()

            # Set the row and column names of the matrix
            matrix.index = input_tokens_with_pos
            matrix.columns = output_tokens_with_pos

<<<<<<< HEAD
=======
            if is_hierarchical:
                # Output is a saliency map which is depth dependent, so normalize the values
                matrix = matrix / matrix.abs().sum().replace(0, 1)

            print(
                f"Attribution matrix for experiment {exp_id} \nAttribution Strategy: {attribution_strategy} \nPerturbation strategy: {perturbation_strategy}:"
            )
            print("Input Tokens (Rows) vs. Output Tokens (Columns)")

>>>>>>> 96cfb231
            if show_debug_cols:
                additional_columns = exp_data[
                    ["input_token_pos", "perturbed_input", "perturbed_output"]
                ].drop_duplicates()
                additional_columns = additional_columns.set_index(
                    additional_columns["input_token_pos"].apply(
                        lambda x: f"{input_tokens[x]} ({x})"
                    )
                )
                additional_columns = additional_columns[["perturbed_input", "perturbed_output"]]
                matrix = matrix.join(additional_columns)
            
            matrices.append(matrix)
        return pd.concat(matrices)

    def pretty_print(self, df: pd.DataFrame):
        # Check if code is running in Jupyter notebook
        if get_ipython() and "IPKernelApp" in get_ipython().config:
            from IPython.display import display

            display(df.style.set_properties(**{"white-space": "pre-wrap"}))
        else:
            print(df.to_string())

    def print_tables(self):
        print("Message Table:")
        self.pretty_print(self.df_experiments)
        print("\nAttribution Table:")
        self.pretty_print(self.format_attribution_table())
        print("\nPerturbed Message Table:")
        self.pretty_print(self.df_perturbations)

    def format_attribution_table(self) -> pd.DataFrame:
        df_pivot = self.df_input_token_attribution.pivot(
            index="exp_id", columns="input_token_pos", values=["input_token", "attr_score"]
        )
        # Concatenate token and attr_score into a single string in each cell
        for pos in range(
            df_pivot["input_token"].shape[1]
        ):  # Assuming the number of positions is the number of columns in 'token'
            df_pivot["attr_score", pos] = pd.to_numeric(
                df_pivot["attr_score", pos], errors="coerce"
            )
            df_pivot["attr_score", pos] = df_pivot["attr_score", pos].round(2)
            df_pivot[f"input_token_{pos}"] = (
                df_pivot["input_token", pos].astype(str)
                + "\n"
                + df_pivot["attr_score", pos].astype(str)
            )

        df_pivot = df_pivot.loc[
            :, df_pivot.columns.get_level_values(0).str.startswith("input_token_")
        ]
        df_pivot.reset_index(inplace=True)
        return df_pivot

    def _aggregate_attr_score_df(
        self, df: pd.DataFrame, score_agg: Literal["sum", "last"]
    ) -> pd.DataFrame:
        """
        Aggregate duplicate perturbed tokens, only relevant for hierarchical perturbation methods
        df: DataFrame containing the token attribution scores (generally one of the attribution tables)
        score_agg: Method to aggregate the scores, either "sum" with produces a saliency map, or "last" which gives scores similar to the non-hierarchical method
        """

        aggregation_dict = dict.fromkeys(df.columns, "last")
        aggregation_dict.update({"attr_score": score_agg})
        aggregation_dict.pop("input_token_pos")

        groupby_columns = ["input_token_pos"]
        if "output_token_pos" in df.columns:
            aggregation_dict.pop("output_token_pos")
            groupby_columns.append("output_token_pos")

        df = (
            df.groupby(groupby_columns)
            .agg(aggregation_dict)
            .sort_values(by=groupby_columns)
            .reset_index()
        )

        return df

    def save(self, path):
        with open(os.path.join(path, "experiment_logger.pkl"), "wb") as f:
            pickle.dump(self, f)

    @staticmethod
    def load(path):
        with open(path, "rb") as f:
            loaded_logger = pickle.load(f)

        loaded_logger.experiment_id = loaded_logger.df_experiments["exp_id"].max() + 1
        return loaded_logger<|MERGE_RESOLUTION|>--- conflicted
+++ resolved
@@ -1,24 +1,14 @@
 import os
 import pickle
 import time
-<<<<<<< HEAD
-from typing import Optional
+from typing import Any, Literal, Optional
 from IPython.display import HTML
 import pandas as pd
 from IPython.core.getipython import get_ipython
 
-from .token_perturbation import PerturbationStrategy
+from .token_perturbation import PerturbationStrategy, PerturbedLLMInput, combine_unit
 import matplotlib.pyplot as plt
 import matplotlib.colors as mcolors
-=======
-from typing import Any, Literal, Optional
-
-import pandas as pd
-from IPython.core.getipython import get_ipython
-
-from .token_perturbation import PerturbationStrategy, PerturbedLLMInput, combine_unit
-
->>>>>>> 96cfb231
 
 class ExperimentLogger:
     def __init__(self, experiment_id=0):
@@ -194,8 +184,7 @@
         color_hex = mcolors.to_hex(rgba_color)
         return color_hex
 
-<<<<<<< HEAD
-    def print_text_total_attribution(self, exp_id: Optional[int] = None):
+    def print_text_total_attribution(self, exp_id: Optional[int] = None, score_agg: Literal["sum", "last"] = "sum"):
 
         if exp_id == -1:
             exp_id = self.df_experiments["exp_id"].max()
@@ -203,8 +192,12 @@
         token_attrs_df = self.df_input_token_attribution.groupby(
             ["exp_id", "attribution_strategy"]) if exp_id is None else self.df_input_token_attribution[self.df_input_token_attribution["exp_id"] == exp_id].groupby(
             ["exp_id", "attribution_strategy"])
+        
 
         for (exp_id, attr_strat), exp_data in token_attrs_df:
+            if exp_data["input_token_pos"].duplicated().any():
+                exp_data = self._aggregate_attr_score_df(exp_data, score_agg)
+
             tokens = self.clean_tokens(exp_data["input_token"].tolist())
             attr_scores = exp_data["attr_score"].tolist()
 
@@ -277,7 +270,7 @@
                 print(df)
 
 
-    def print_total_attribution(self, exp_id: Optional[int] = None):
+    def print_total_attribution(self, exp_id: Optional[int] = None, score_agg: Literal["sum", "last"] = "sum"):
         totals = []
         if exp_id == -1:
             exp_id = self.df_experiments["exp_id"].max()
@@ -287,17 +280,9 @@
             ["exp_id", "attribution_strategy"])
 
         for (exp_id, attr_strat), exp_data in token_attrs_df:
-=======
-    def print_sentence_attribution(self, score_agg: Literal["sum", "last"] = "sum"):
-        sentences = []
-
-        for (exp_id, attr_strat), exp_data in self.df_input_token_attribution.groupby(
-            ["exp_id", "attribution_strategy"]
-        ):
             if exp_data["input_token_pos"].duplicated().any():
                 exp_data = self._aggregate_attr_score_df(exp_data, score_agg)
 
->>>>>>> 96cfb231
             tokens = self.clean_tokens(exp_data["input_token"].tolist())
             attr_scores = exp_data["attr_score"].tolist()
 
@@ -329,10 +314,11 @@
         exp_id: int = -1,
         attribution_strategy: Optional[str] = None,
         show_debug_cols: bool = False,
+        score_agg: Literal["sum", "last"] = "sum",
     ):
         if exp_id == -1:
             exp_id = self.df_experiments["exp_id"].max()
-        matrix = self.get_attribution_matrix(exp_id, attribution_strategy, show_debug_cols)
+        matrix = self.get_attribution_matrix(exp_id, attribution_strategy, show_debug_cols, score_agg)
 
         if get_ipython() and "IPKernelApp" in get_ipython().config:
             from IPython.display import display
@@ -351,7 +337,6 @@
             exp_id = self.df_experiments["exp_id"].max()
 
         if attribution_strategy is None:
-<<<<<<< HEAD
             strategies = self.df_token_attribution_matrix[(self.df_token_attribution_matrix["exp_id"] == exp_id)]["attribution_strategy"].unique()
         else:
             strategies = [attribution_strategy]
@@ -360,24 +345,10 @@
         for attribution_strategy in strategies:
                 
             # Filter the data for the specific experiment and attribution strategy
-=======
-            unique_strategies = self.df_token_attribution_matrix["attribution_strategy"].unique()
-            for strategy in unique_strategies:
-                self.print_attribution_matrix(
-                    exp_id,
-                    attribution_strategy=strategy,
-                    show_debug_cols=show_debug_cols,
-                    score_agg=score_agg,
-                )
-        else:
-            # Filter the experiment and token data for the specific experiment and attribution strategy
->>>>>>> 96cfb231
             exp_data = self.df_token_attribution_matrix[
                 (self.df_token_attribution_matrix["exp_id"] == exp_id)
                 & (self.df_token_attribution_matrix["attribution_strategy"] == attribution_strategy)
             ]
-<<<<<<< HEAD
-=======
 
             token_data = self.df_input_token_attribution[
                 (self.df_input_token_attribution["exp_id"] == exp_id)
@@ -389,10 +360,6 @@
                 exp_data = self._aggregate_attr_score_df(exp_data, score_agg)
                 token_data = self._aggregate_attr_score_df(token_data, score_agg)
 
-            perturbation_strategy = self.df_experiments.loc[
-                self.df_experiments["exp_id"] == exp_id, "perturbation_strategy"
-            ].values[0]
->>>>>>> 96cfb231
 
             # Create the pivot table for the matrix
             matrix = exp_data.pivot(
@@ -417,18 +384,11 @@
             matrix.index = input_tokens_with_pos
             matrix.columns = output_tokens_with_pos
 
-<<<<<<< HEAD
-=======
             if is_hierarchical:
                 # Output is a saliency map which is depth dependent, so normalize the values
                 matrix = matrix / matrix.abs().sum().replace(0, 1)
 
-            print(
-                f"Attribution matrix for experiment {exp_id} \nAttribution Strategy: {attribution_strategy} \nPerturbation strategy: {perturbation_strategy}:"
-            )
-            print("Input Tokens (Rows) vs. Output Tokens (Columns)")
-
->>>>>>> 96cfb231
+
             if show_debug_cols:
                 additional_columns = exp_data[
                     ["input_token_pos", "perturbed_input", "perturbed_output"]
